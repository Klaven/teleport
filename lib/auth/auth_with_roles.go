/*
Copyright 2015 Gravitational, Inc.

Licensed under the Apache License, Version 2.0 (the "License");
you may not use this file except in compliance with the License.
You may obtain a copy of the License at

    http://www.apache.org/licenses/LICENSE-2.0

Unless required by applicable law or agreed to in writing, software
distributed under the License is distributed on an "AS IS" BASIS,
WITHOUT WARRANTIES OR CONDITIONS OF ANY KIND, either express or implied.
See the License for the specific language governing permissions and
limitations under the License.
*/

package auth

import (
	"io"
	"net/url"
	"time"

	"github.com/gravitational/teleport"
	"github.com/gravitational/teleport/lib/events"
	"github.com/gravitational/teleport/lib/services"
	"github.com/gravitational/teleport/lib/session"

	"github.com/gravitational/trace"

	"github.com/tstranex/u2f"
)

type AuthWithRoles struct {
	authServer  *AuthServer
	permChecker PermissionChecker
	sessions    session.Service
	role        teleport.Role
	alog        events.IAuditLog
}

func (a *AuthWithRoles) GetSessions() ([]session.Session, error) {
	if err := a.permChecker.HasPermission(a.role, ActionGetSessions); err != nil {
		return nil, trace.Wrap(err)
	}
	return a.sessions.GetSessions()
}

func (a *AuthWithRoles) GetSession(id session.ID) (*session.Session, error) {
	if err := a.permChecker.HasPermission(a.role, ActionGetSession); err != nil {
		return nil, trace.Wrap(err)
	}
	return a.sessions.GetSession(id)
}

func (a *AuthWithRoles) CreateSession(s session.Session) error {
	if err := a.permChecker.HasPermission(a.role, ActionUpsertSession); err != nil {
		return trace.Wrap(err)
	}
	return a.sessions.CreateSession(s)
}

func (a *AuthWithRoles) UpdateSession(req session.UpdateRequest) error {
	if err := a.permChecker.HasPermission(a.role, ActionUpsertSession); err != nil {
		return trace.Wrap(err)
	}
	return a.sessions.UpdateSession(req)
}

func (a *AuthWithRoles) UpsertCertAuthority(ca services.CertAuthority, ttl time.Duration) error {
	if err := a.permChecker.HasPermission(a.role, ActionUpsertCertAuthority); err != nil {
		return trace.Wrap(err)
	}
	return a.authServer.UpsertCertAuthority(ca, ttl)
}

func (a *AuthWithRoles) GetCertAuthorities(caType services.CertAuthType, loadKeys bool) ([]*services.CertAuthority, error) {
	if loadKeys {
		if err := a.permChecker.HasPermission(a.role, ActionGetCertAuthoritiesWithSigningKeys); err != nil {
			return nil, trace.Wrap(err)
		}
	} else {
		if err := a.permChecker.HasPermission(a.role, ActionGetCertAuthorities); err != nil {
			return nil, trace.Wrap(err)
		}
	}
	return a.authServer.GetCertAuthorities(caType, loadKeys)
}

func (a *AuthWithRoles) GetDomainName() (string, error) {
	if err := a.permChecker.HasPermission(a.role, ActionGetLocalDomain); err != nil {
		return "", trace.Wrap(err)
	}
	return a.authServer.GetDomainName()
}

func (a *AuthWithRoles) GetU2fAppId() (string, error) {
	if err := a.permChecker.HasPermission(a.role, ActionGetU2fAppId); err != nil {
		return "", trace.Wrap(err)
	}
	return a.authServer.GetU2fAppId()
}

func (a *AuthWithRoles) DeleteCertAuthority(id services.CertAuthID) error {
	if err := a.permChecker.HasPermission(a.role, ActionDeleteCertAuthority); err != nil {
		return trace.Wrap(err)
	}
	return a.authServer.DeleteCertAuthority(id)
}

func (a *AuthWithRoles) GenerateToken(roles teleport.Roles, ttl time.Duration) (string, error) {
	if err := a.permChecker.HasPermission(a.role, ActionGenerateToken); err != nil {
		return "", trace.Wrap(err)
	}
	return a.authServer.GenerateToken(roles, ttl)
}

func (a *AuthWithRoles) RegisterUsingToken(token, hostID string, role teleport.Role) (*PackedKeys, error) {
	if err := a.permChecker.HasPermission(a.role, ActionRegisterUsingToken); err != nil {
		return nil, trace.Wrap(err)
	}
	return a.authServer.RegisterUsingToken(token, hostID, role)
}

func (a *AuthWithRoles) RegisterNewAuthServer(token string) error {
	if err := a.permChecker.HasPermission(a.role, ActionRegisterNewAuthServer); err != nil {
		return trace.Wrap(err)
	}
	return a.authServer.RegisterNewAuthServer(token)
}

func (a *AuthWithRoles) UpsertNode(s services.Server, ttl time.Duration) error {
	if err := a.permChecker.HasPermission(a.role, ActionUpsertServer); err != nil {
		return trace.Wrap(err)
	}
	return a.authServer.UpsertNode(s, ttl)
}

func (a *AuthWithRoles) GetNodes() ([]services.Server, error) {
	if err := a.permChecker.HasPermission(a.role, ActionGetServers); err != nil {
		return nil, trace.Wrap(err)
	}
	return a.authServer.GetNodes()
}

func (a *AuthWithRoles) UpsertAuthServer(s services.Server, ttl time.Duration) error {
	if err := a.permChecker.HasPermission(a.role, ActionUpsertAuthServer); err != nil {
		return trace.Wrap(err)
	}
	return a.authServer.UpsertAuthServer(s, ttl)
}

func (a *AuthWithRoles) GetAuthServers() ([]services.Server, error) {
	if err := a.permChecker.HasPermission(a.role, ActionGetAuthServers); err != nil {
		return nil, err
	}
	return a.authServer.GetAuthServers()
}

func (a *AuthWithRoles) UpsertProxy(s services.Server, ttl time.Duration) error {
	if err := a.permChecker.HasPermission(a.role, ActionUpsertProxy); err != nil {
		return trace.Wrap(err)
	}
	return a.authServer.UpsertProxy(s, ttl)
}

func (a *AuthWithRoles) GetProxies() ([]services.Server, error) {
	if err := a.permChecker.HasPermission(a.role, ActionGetProxies); err != nil {
		return nil, err
	}
	return a.authServer.GetProxies()
}

func (a *AuthWithRoles) UpsertReverseTunnel(r services.ReverseTunnel, ttl time.Duration) error {
	if err := a.permChecker.HasPermission(a.role, ActionUpsertReverseTunnel); err != nil {
		return trace.Wrap(err)
	}
	return a.authServer.UpsertReverseTunnel(r, ttl)
}

func (a *AuthWithRoles) GetReverseTunnels() ([]services.ReverseTunnel, error) {
	if err := a.permChecker.HasPermission(a.role, ActionGetReverseTunnels); err != nil {
		return nil, trace.Wrap(err)
	}
	return a.authServer.GetReverseTunnels()
}

func (a *AuthWithRoles) DeleteReverseTunnel(domainName string) error {
	if err := a.permChecker.HasPermission(a.role, ActionDeleteReverseTunnel); err != nil {
		return trace.Wrap(err)
	}
	return a.authServer.DeleteReverseTunnel(domainName)
}

func (a *AuthWithRoles) DeleteToken(token string) error {
	if err := a.permChecker.HasPermission(a.role, ActionGenerateToken); err != nil {
		return trace.Wrap(err)
	}
	return a.authServer.DeleteToken(token)
}

func (a *AuthWithRoles) GetTokens() ([]services.ProvisionToken, error) {
	if err := a.permChecker.HasPermission(a.role, ActionGenerateToken); err != nil {
		return nil, trace.Wrap(err)
	}
	return a.authServer.GetTokens()
}

func (a *AuthWithRoles) UpsertPassword(user string, password []byte) (hotpURL string, hotpQR []byte, err error) {
	if err := a.permChecker.HasPermission(a.role, ActionUpsertPassword); err != nil {
		return "", nil, err
	}
	return a.authServer.UpsertPassword(user, password)
}

func (a *AuthWithRoles) CheckPassword(user string, password []byte, hotpToken string) error {
	if err := a.permChecker.HasPermission(a.role, ActionCheckPassword); err != nil {
		return trace.Wrap(err)
	}
	return a.authServer.CheckPassword(user, password, hotpToken)
}

func (a *AuthWithRoles) SignIn(user string, password []byte) (*Session, error) {
	if err := a.permChecker.HasPermission(a.role, ActionSignIn); err != nil {
		return nil, trace.Wrap(err)
	}
	return a.authServer.SignIn(user, password)
}

<<<<<<< HEAD
func (a *AuthWithRoles) PreAuthenticatedSignIn(user string) (*Session, error) {
	if err := a.permChecker.HasPermission(a.role, ActionPreAuthSignIn); err != nil {
		return nil, trace.Wrap(err)
	}
	return a.authServer.PreAuthenticatedSignIn(user)
}

func (a *AuthWithRoles) GetU2fSignRequest(user string, password []byte) (*u2f.SignRequest, error) {
        if err := a.permChecker.HasPermission(a.role, ActionU2fSignReq); err != nil {
                return nil, trace.Wrap(err)
        }
        return a.authServer.U2fSignRequest(user, password)
}

=======
>>>>>>> aaf7a638
func (a *AuthWithRoles) CreateWebSession(user string) (*Session, error) {
	if err := a.permChecker.HasPermission(a.role, ActionCreateWebSession); err != nil {
		return nil, trace.Wrap(err)
	}
	return a.authServer.CreateWebSession(user)
}

func (a *AuthWithRoles) ExtendWebSession(user, prevSessionID string) (*Session, error) {
	if err := a.permChecker.HasPermission(a.role, ActionExtendWebSession); err != nil {
		return nil, trace.Wrap(err)
	}
	return a.authServer.ExtendWebSession(user, prevSessionID)
}

func (a *AuthWithRoles) GetWebSessionInfo(user string, sid string) (*Session, error) {
	if err := a.permChecker.HasPermission(a.role, ActionGetWebSession); err != nil {
		return nil, trace.Wrap(err)
	}
	return a.authServer.GetWebSessionInfo(user, sid)
}

func (a *AuthWithRoles) DeleteWebSession(user string, sid string) error {
	if err := a.permChecker.HasPermission(a.role, ActionDeleteWebSession); err != nil {
		return trace.Wrap(err)
	}
	return a.authServer.DeleteWebSession(user, sid)
}

func (a *AuthWithRoles) GetUsers() ([]services.User, error) {
	if err := a.permChecker.HasPermission(a.role, ActionGetUsers); err != nil {
		return nil, trace.Wrap(err)
	}
	return a.authServer.GetUsers()
}

func (a *AuthWithRoles) GetUser(name string) (services.User, error) {
	if err := a.permChecker.HasPermission(a.role, ActionGetUser); err != nil {
		return nil, trace.Wrap(err)
	}
	return a.authServer.Identity.GetUser(name)
}

func (a *AuthWithRoles) DeleteUser(user string) error {
	if err := a.permChecker.HasPermission(a.role, ActionDeleteUser); err != nil {
		return trace.Wrap(err)
	}
	return a.authServer.DeleteUser(user)
}

func (a *AuthWithRoles) GenerateKeyPair(pass string) ([]byte, []byte, error) {
	if err := a.permChecker.HasPermission(a.role, ActionGenerateKeyPair); err != nil {
		return nil, nil, trace.Wrap(err)
	}
	return a.authServer.GenerateKeyPair(pass)
}

func (a *AuthWithRoles) GenerateHostCert(
	key []byte, hostname, authDomain string, roles teleport.Roles,
	ttl time.Duration) ([]byte, error) {

	if err := a.permChecker.HasPermission(a.role, ActionGenerateHostCert); err != nil {
		return nil, trace.Wrap(err)
	}
	return a.authServer.GenerateHostCert(key, hostname, authDomain, roles, ttl)
}

func (a *AuthWithRoles) GenerateUserCert(key []byte, user string, ttl time.Duration) ([]byte, error) {
	if err := a.permChecker.HasPermission(a.role, ActionGenerateUserCert); err != nil {
		return nil, trace.Wrap(err)
	}
	return a.authServer.GenerateUserCert(key, user, ttl)
}

func (a *AuthWithRoles) CreateSignupToken(user services.User) (token string, e error) {
	if err := a.permChecker.HasPermission(a.role, ActionCreateSignupToken); err != nil {
		return "", trace.Wrap(err)
	}
	return a.authServer.CreateSignupToken(user)
}

func (a *AuthWithRoles) GetSignupTokenData(token string) (user string,
	QRImg []byte, hotpFirstValues []string, e error) {
	if err := a.permChecker.HasPermission(a.role, ActionGetSignupTokenData); err != nil {
		return "", nil, nil, trace.Wrap(err)
	}
	return a.authServer.GetSignupTokenData(token)
<<<<<<< HEAD
}

func (a *AuthWithRoles) GetSignupU2fRegisterRequest(token string) (u2fRegisterRequest *u2f.RegisterRequest, e error){
	if err := a.permChecker.HasPermission(a.role, ActionGetSignupTokenData); err != nil {
		return nil, trace.Wrap(err)
	}
	return a.authServer.CreateSignupU2fRegisterRequest(token)
=======
>>>>>>> aaf7a638
}

func (a *AuthWithRoles) CreateUserWithToken(token, password, hotpToken string) (*Session, error) {
	if err := a.permChecker.HasPermission(a.role, ActionCreateUserWithToken); err != nil {
		return nil, trace.Wrap(err)
	}
	return a.authServer.CreateUserWithToken(token, password, hotpToken)
<<<<<<< HEAD
}

func (a *AuthWithRoles) CreateU2fUserWithToken(token string, password string, u2fRegisterResponse u2f.RegisterResponse) (*Session, error) {
	if err := a.permChecker.HasPermission(a.role, ActionCreateUserWithToken); err != nil {
		return nil, trace.Wrap(err)
	}
	return a.authServer.CreateU2fUserWithToken(token, password, u2fRegisterResponse)
=======
>>>>>>> aaf7a638
}

func (a *AuthWithRoles) UpsertUser(u services.User) error {
	if err := a.permChecker.HasPermission(a.role, ActionUpsertUser); err != nil {
		return trace.Wrap(err)
	}
	return a.authServer.UpsertUser(u)
}

func (a *AuthWithRoles) UpsertOIDCConnector(connector services.OIDCConnector, ttl time.Duration) error {
	if err := a.permChecker.HasPermission(a.role, ActionUpsertOIDCConnector); err != nil {
		return trace.Wrap(err)
	}
	return a.authServer.Identity.UpsertOIDCConnector(connector, ttl)
}

func (a *AuthWithRoles) GetOIDCConnector(id string, withSecrets bool) (*services.OIDCConnector, error) {
	if withSecrets {
		if err := a.permChecker.HasPermission(a.role, ActionGetOIDCConnectorWithSecrets); err != nil {
			return nil, trace.Wrap(err)
		}
	} else {
		if err := a.permChecker.HasPermission(a.role, ActionGetOIDCConnectorWithoutSecrets); err != nil {
			return nil, trace.Wrap(err)
		}
	}
	return a.authServer.Identity.GetOIDCConnector(id, withSecrets)
}

func (a *AuthWithRoles) GetOIDCConnectors(withSecrets bool) ([]services.OIDCConnector, error) {
	if withSecrets {
		if err := a.permChecker.HasPermission(a.role, ActionGetOIDCConnectorsWithSecrets); err != nil {
			return nil, trace.Wrap(err)
		}
	} else {
		if err := a.permChecker.HasPermission(a.role, ActionGetOIDCConnectorsWithoutSecrets); err != nil {
			return nil, trace.Wrap(err)
		}
	}
	return a.authServer.Identity.GetOIDCConnectors(withSecrets)
}

func (a *AuthWithRoles) CreateOIDCAuthRequest(req services.OIDCAuthRequest) (*services.OIDCAuthRequest, error) {
	if err := a.permChecker.HasPermission(a.role, ActionCreateOIDCAuthRequest); err != nil {
		return nil, trace.Wrap(err)
	}
	return a.authServer.CreateOIDCAuthRequest(req)
}

func (a *AuthWithRoles) ValidateOIDCAuthCallback(q url.Values) (*OIDCAuthResponse, error) {
	if err := a.permChecker.HasPermission(a.role, ActionValidateOIDCAuthCallback); err != nil {
		return nil, trace.Wrap(err)
	}
	return a.authServer.ValidateOIDCAuthCallback(q)
}

func (a *AuthWithRoles) DeleteOIDCConnector(connectorID string) error {
	if err := a.permChecker.HasPermission(a.role, ActionDeleteOIDCConnector); err != nil {
		return trace.Wrap(err)
	}
	return a.authServer.Identity.DeleteOIDCConnector(connectorID)
}

func (a *AuthWithRoles) EmitAuditEvent(eventType string, fields events.EventFields) error {
	if err := a.permChecker.HasPermission(a.role, ActionEmitEvents); err != nil {
		return trace.Wrap(err)
	}
	return a.alog.EmitAuditEvent(eventType, fields)
}

func (a *AuthWithRoles) PostSessionChunk(sid session.ID, reader io.Reader) error {
	if err := a.permChecker.HasPermission(a.role, ActionEmitEvents); err != nil {
		return trace.Wrap(err)
	}
	return a.alog.PostSessionChunk(sid, reader)
}

func (a *AuthWithRoles) GetSessionChunk(sid session.ID, offsetBytes, maxBytes int) ([]byte, error) {
	if err := a.permChecker.HasPermission(a.role, ActionViewSession); err != nil {
		return nil, trace.Wrap(err)
	}
	return a.alog.GetSessionChunk(sid, offsetBytes, maxBytes)
}

func (a *AuthWithRoles) GetSessionEvents(sid session.ID, afterN int) ([]events.EventFields, error) {
	if err := a.permChecker.HasPermission(a.role, ActionViewSession); err != nil {
		return nil, trace.Wrap(err)
	}
	return a.alog.GetSessionEvents(sid, afterN)
}

func (a *AuthWithRoles) SearchEvents(from, to time.Time, query string) ([]events.EventFields, error) {
	if err := a.permChecker.HasPermission(a.role, ActionViewSession); err != nil {
		return nil, trace.Wrap(err)
	}
	return a.alog.SearchEvents(from, to, query)
}

// test helper
func NewAuthWithRoles(authServer *AuthServer,
	permChecker PermissionChecker,
	sessions session.Service,
	role teleport.Role,
	alog events.IAuditLog) *AuthWithRoles {
	return &AuthWithRoles{
		authServer:  authServer,
		permChecker: permChecker,
		sessions:    sessions,
		role:        role,
		alog:        alog,
	}
}<|MERGE_RESOLUTION|>--- conflicted
+++ resolved
@@ -227,7 +227,6 @@
 	return a.authServer.SignIn(user, password)
 }
 
-<<<<<<< HEAD
 func (a *AuthWithRoles) PreAuthenticatedSignIn(user string) (*Session, error) {
 	if err := a.permChecker.HasPermission(a.role, ActionPreAuthSignIn); err != nil {
 		return nil, trace.Wrap(err)
@@ -242,8 +241,6 @@
         return a.authServer.U2fSignRequest(user, password)
 }
 
-=======
->>>>>>> aaf7a638
 func (a *AuthWithRoles) CreateWebSession(user string) (*Session, error) {
 	if err := a.permChecker.HasPermission(a.role, ActionCreateWebSession); err != nil {
 		return nil, trace.Wrap(err)
@@ -330,7 +327,6 @@
 		return "", nil, nil, trace.Wrap(err)
 	}
 	return a.authServer.GetSignupTokenData(token)
-<<<<<<< HEAD
 }
 
 func (a *AuthWithRoles) GetSignupU2fRegisterRequest(token string) (u2fRegisterRequest *u2f.RegisterRequest, e error){
@@ -338,8 +334,6 @@
 		return nil, trace.Wrap(err)
 	}
 	return a.authServer.CreateSignupU2fRegisterRequest(token)
-=======
->>>>>>> aaf7a638
 }
 
 func (a *AuthWithRoles) CreateUserWithToken(token, password, hotpToken string) (*Session, error) {
@@ -347,7 +341,6 @@
 		return nil, trace.Wrap(err)
 	}
 	return a.authServer.CreateUserWithToken(token, password, hotpToken)
-<<<<<<< HEAD
 }
 
 func (a *AuthWithRoles) CreateU2fUserWithToken(token string, password string, u2fRegisterResponse u2f.RegisterResponse) (*Session, error) {
@@ -355,8 +348,6 @@
 		return nil, trace.Wrap(err)
 	}
 	return a.authServer.CreateU2fUserWithToken(token, password, u2fRegisterResponse)
-=======
->>>>>>> aaf7a638
 }
 
 func (a *AuthWithRoles) UpsertUser(u services.User) error {
